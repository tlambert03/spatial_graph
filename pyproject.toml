[build-system]
requires = ["hatchling"]
build-backend = "hatchling.build"

[project]
name = "spatial-graph"
version = "0.0.1"
description = "A spatial graph datastructure for python."
readme = "README.md"
requires-python = ">=3.9"
license = { text = "MIT" }
<<<<<<< HEAD
authors = [
  { email = "funkej@janelia.hhmi.org", name = "Jan Funke" },
  { email = "talley.lambert@gmail.com", name = "Talley Lambert" },
]
=======
authors = [{ email = "funkej@janelia.hhmi.org", name = "Jan Funke" }]
>>>>>>> cc0973ba
dependencies = ["witty>=v0.2.0", "CT3", "numpy", "setuptools>=75.8.0"]

[project.urls]
homepage = "https://github.com/funkelab/spatial_graph"
repository = "https://github.com/funkelab/spatial_graph"

[project.optional-dependencies]
<<<<<<< HEAD
dev = ["pytest>=8.3.4", "ruff", "mypy", "pre-commit"]

[tool.ruff]
target-version = "py39"
line-length = 88

[tool.ruff.lint]
select = [
  "E",   # style errors
  "F",   # flakes
  "W",   # warnings
  "I",   # isort
  "UP",  # pyupgrade
  "TC",  # typing
  "TID", # tidy imports
  "RUF", # ruff
]
=======
dev = ["pytest>=8.3.4"]
>>>>>>> cc0973ba

[tool.ruff.format]
docstring-code-format = true

<<<<<<< HEAD
[tool.mypy]
files = "*.py"
strict = false
disallow_any_generics = false
disallow_subclassing_any = false
show_error_codes = true
pretty = true
=======
[tool.pytest.ini_options]
testpaths = ["tests"]
filterwarnings = ["ignore:'cgi' is deprecated:DeprecationWarning"]
>>>>>>> cc0973ba
<|MERGE_RESOLUTION|>--- conflicted
+++ resolved
@@ -9,14 +9,10 @@
 readme = "README.md"
 requires-python = ">=3.9"
 license = { text = "MIT" }
-<<<<<<< HEAD
 authors = [
   { email = "funkej@janelia.hhmi.org", name = "Jan Funke" },
   { email = "talley.lambert@gmail.com", name = "Talley Lambert" },
 ]
-=======
-authors = [{ email = "funkej@janelia.hhmi.org", name = "Jan Funke" }]
->>>>>>> cc0973ba
 dependencies = ["witty>=v0.2.0", "CT3", "numpy", "setuptools>=75.8.0"]
 
 [project.urls]
@@ -24,7 +20,6 @@
 repository = "https://github.com/funkelab/spatial_graph"
 
 [project.optional-dependencies]
-<<<<<<< HEAD
 dev = ["pytest>=8.3.4", "ruff", "mypy", "pre-commit"]
 
 [tool.ruff]
@@ -42,23 +37,14 @@
   "TID", # tidy imports
   "RUF", # ruff
 ]
-=======
-dev = ["pytest>=8.3.4"]
->>>>>>> cc0973ba
 
 [tool.ruff.format]
 docstring-code-format = true
 
-<<<<<<< HEAD
 [tool.mypy]
 files = "*.py"
 strict = false
 disallow_any_generics = false
 disallow_subclassing_any = false
 show_error_codes = true
-pretty = true
-=======
-[tool.pytest.ini_options]
-testpaths = ["tests"]
-filterwarnings = ["ignore:'cgi' is deprecated:DeprecationWarning"]
->>>>>>> cc0973ba
+pretty = true